--- conflicted
+++ resolved
@@ -60,29 +60,16 @@
 
         @router.post(APIRoutes.API_ROUTE_NEW_GAME)
         def new_game(params: NewGameParams):
-<<<<<<< HEAD
             """
             Start a new game.
             """
-            self.game_mode = params.game_mode
-            self.ai_difficulty = params.ai_difficulty
-            self.board = Board(params.mines, self.game_mode)
-            self.board.size = BoardSize(params.rows, params.cols)
-            self.board.board = [[0 for _ in range(params.cols)] for _ in range(params.rows)]
-            self.board.revealed = [[False for _ in range(params.cols)] for _ in range(params.rows)]
-            self.board.flags = [[False for _ in range(params.cols)] for _ in range(params.rows)]
-            self.board.flag_count = 0
-            self.board.isAlive = True
-            self.initialized = False
-            self.alive = True
-            return BoardFrontendModel(ok=True, state=self.board.to_dict())
-=======
             try:
-                self.board = Board(params.mines)
+                self.game_mode = params.game_mode
+                self.ai_difficulty = params.ai_difficulty
+                self.board = Board(params.mines, self.game_mode)
                 self.board.size = BoardSize(params.rows, params.cols)
                 self.board.board = [[0 for _ in range(params.cols)] for _ in range(params.rows)]
                 self.board.revealed = [[False for _ in range(params.cols)] for _ in range(params.rows)]
-                # Reset flags and status to match new size
                 self.board.flags = [[False for _ in range(params.cols)] for _ in range(params.rows)]
                 self.board.flag_count = 0
                 self.board.isAlive = True
@@ -93,7 +80,6 @@
                 return BoardFrontendModel(ok=False, error=str(e))
             except Exception as e:
                 return BoardFrontendModel(ok=False, error=f"Failed to create new game: {str(e)}")
->>>>>>> a82a3451
 
         @router.get(APIRoutes.API_ROUTE_STATE)
         def state():
