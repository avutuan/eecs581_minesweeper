<!--
  Name: Board.svelte
  Description: The board component for the Minesweeper game.
  Inputs: None
  Outputs: None
  External Sources: N/A
  Author(s): Nicholas Holmes
  Creation Date: 18 September 2025
-->

<script>
  import { createEventDispatcher } from 'svelte';
  export let state; // { rows, cols, board, flags, alive, win, ... }
  export let gameMode = 'solo'; // 'solo' or 'coop'
  export let currentPlayer = 'human'; // 'human' or 'ai'
  const dispatch = createEventDispatcher();
  
  // Track animations
  let clickedCells = new Set();
  let flaggedCells = new Set();
  let revealedCells = new Set();
  
  // Track previously revealed cells to detect new reveals
  let previouslyRevealed = new Set();
  
  $: {
    if (state) {
      const currentRevealed = new Set();
      for (let r = 0; r < state.rows; r++) {
        for (let c = 0; c < state.cols; c++) {
          if (state.revealed[r][c]) {
            const cellKey = `${r}-${c}`;
            currentRevealed.add(cellKey);
            // If this cell wasn't revealed before, add reveal animation
            if (!previouslyRevealed.has(cellKey)) {
              revealedCells.add(cellKey);
              setTimeout(() => {
                revealedCells.delete(cellKey);
                revealedCells = revealedCells;
              }, 400);
            }
          }
        }
      }
      previouslyRevealed = currentRevealed;
      revealedCells = revealedCells; // trigger reactivity
    }
  }

  function cellClick(r,c){ 
    if (!state?.alive || state?.win) return; 
<<<<<<< HEAD
    // In co-op mode, only allow human clicks on human's turn
    if (gameMode === 'coop' && currentPlayer !== 'human') return;
    dispatch('cellClick', { row:r, col:c }); 
  }
  function cellFlag(e, r, c){
    e.preventDefault();
    if (!state?.alive || state?.win) return;
    // In co-op mode, only allow human flags on human's turn
    if (gameMode === 'coop' && currentPlayer !== 'human') return;
=======
    
    // Add click animation
    const cellKey = `${r}-${c}`;
    clickedCells.add(cellKey);
    clickedCells = clickedCells; // trigger reactivity
    
    // Remove animation after a short delay
    setTimeout(() => {
      clickedCells.delete(cellKey);
      clickedCells = clickedCells;
    }, 200);
    
    dispatch('cellClick', { row:r, col:c }); 
  }
  
  function cellFlag(e, r, c){
    e.preventDefault();
    if (!state?.alive || state?.win) return;
    
    // Add flag animation
    const cellKey = `${r}-${c}`;
    flaggedCells.add(cellKey);
    flaggedCells = flaggedCells; // trigger reactivity
    
    // Remove animation after a short delay
    setTimeout(() => {
      flaggedCells.delete(cellKey);
      flaggedCells = flaggedCells;
    }, 300);
    
>>>>>>> a82a3451
    dispatch('cellFlag', { row:r, col:c });
  }

  function cellContent(val, flagged) {
    if (flagged) return '🚩';
    if (val === null) return '';
    if (val === -1) return '💣';
    return val === 0 ? '' : String(val);
  }

  function cellColor(val) {
    switch (val) {
      case 1: return "text-blue-600";
      case 2: return "text-green-600";
      case 3: return "text-red-600";
      case 4: return "text-purple-600";
      case 5: return "text-yellow-600";
      case 6: return "text-teal-600";
      case 7: return "text-black";
      case 8: return "text-gray-600";
      default: return ""; // blank or mines/flags
    }
  }

  function rowLetter(r) {
    // Map 0 -> A, 1 -> B, ..., 25 -> Z, 26 -> AA, etc.
    let s = '';
    let n = r + 1;
    while (n > 0) {
      let rem = (n - 1) % 26;
      s = String.fromCharCode(65 + rem) + s;
      n = Math.floor((n - 1) / 26);
    }
    return s;
  }

  // Build grid style with an extra leading column for row labels
  $: gridTemplateColumns = state ? `auto repeat(${state.cols}, minmax(0, 1fr))` : 'auto';
  $: gridTemplateRows = state ? `auto repeat(${state.rows}, minmax(0, 1fr))` : 'auto';

</script>

<<<<<<< HEAD
  <div class="inline-block w-full overflow-auto">
    <div class="grid items-stretch" style={`grid-template-columns: ${gridTemplateColumns}; grid-template-rows: ${gridTemplateRows}; gap: .5rem;`}>
      <!-- Top-left empty corner -->
      <div class="flex items-center justify-center font-semibold text-sm text-gray-600 dark:text-gray-300">&nbsp;</div>

      <!-- Column headers (numbers) -->
      {#if state}
        {#each Array(state.cols) as _, c}
          <div class="flex items-center justify-center font-semibold text-lg text-gray-700 dark:text-gray-200">
            {c + 1}
          </div>
        {/each}
      {/if}

      <!-- Rows: each row starts with a letter label, then the cells -->
      {#if state}
        {#each Array(state.rows) as _, r}
          <!-- Row letter label -->
          <div class="flex items-center justify-center font-semibold text-lg text-gray-700 dark:text-gray-200">
            {rowLetter(r)}
          </div>

          {#each Array(state.cols) as __, c}
            {#key (r+'-'+c)}
              <button
                class={`aspect-square rounded-xl border ${state?.revealed[r][c]
                ? "bg-slate-150 dark:bg-slate-900"  // revealed cells
                : "bg-slate-100 dark:bg-slate-800"} // not revealed cells
                hover:bg-slate-200 dark:hover:bg-slate-700 
                disabled:opacity-70 
                flex items-center justify-center
                ${gameMode === 'coop' && currentPlayer !== 'human' ? 'cursor-not-allowed opacity-50' : ''}`}
                on:click={() => cellClick(r,c)}
                on:contextmenu={(e) => cellFlag(e, r, c)}
                disabled={!state.alive || state.win || (gameMode === 'coop' && currentPlayer !== 'human')}
                aria-label={`cell ${r},${c}`}>
                <span class={`font-semibold text-2xl md:text-3xl leading-none ${cellColor(state.board[r][c])}`}>
                  {cellContent(state.board[r][c], state.flags[r][c])}
                </span>
              </button>
            {/key}
          {/each}
        {/each}
      {/if}
    </div>
  </div>
=======
<div class="grid" style={`grid-template-columns: repeat(${state.cols}, minmax(0, 1fr)); gap: .5rem;`}>
  {#each Array(state.rows) as _, r}
    {#each Array(state.cols) as __, c}
      {#key (r+'-'+c)}
        {@const cellKey = `${r}-${c}`}
        {@const isClicked = clickedCells.has(cellKey)}
        {@const isFlagged = flaggedCells.has(cellKey)}
        {@const isNewlyRevealed = revealedCells.has(cellKey)}
        <button
          class={`aspect-square rounded-xl border transition-all duration-200 
          ${state?.revealed[r][c]
          ? "bg-slate-150 dark:bg-slate-900"  // revealed cells
          : "bg-slate-100 dark:bg-slate-800"} // not revealed cells
          hover:bg-slate-200 dark:hover:bg-slate-700 
          disabled:opacity-70 
          flex items-center justify-center
          ${isClicked ? 'scale-95 bg-blue-200 dark:bg-blue-800' : ''}
          ${isFlagged ? 'scale-110 bg-yellow-200 dark:bg-yellow-800' : ''}
          ${isNewlyRevealed ? 'scale-105 bg-green-200 dark:bg-green-800 animate-pulse' : ''}`}
          on:click={() => cellClick(r,c)}
          on:contextmenu={(e) => cellFlag(e, r, c)}
          disabled={!state.alive || state.win}
          aria-label={`cell ${r},${c}`}
        >
          <span class={`font-semibold text-2xl md:text-3xl leading-none transition-all duration-200 
          ${cellColor(state.board[r][c])}
          ${isClicked ? 'scale-90' : ''}
          ${isFlagged ? 'scale-125' : ''}
          ${isNewlyRevealed ? 'scale-110' : ''}`}>
            {cellContent(state.board[r][c], state.flags[r][c])}
          </span> 
        </button>
      {/key}
    {/each}
  {/each}
</div>
>>>>>>> a82a3451
<|MERGE_RESOLUTION|>--- conflicted
+++ resolved
@@ -48,18 +48,11 @@
   }
 
   function cellClick(r,c){ 
+    
     if (!state?.alive || state?.win) return; 
-<<<<<<< HEAD
     // In co-op mode, only allow human clicks on human's turn
     if (gameMode === 'coop' && currentPlayer !== 'human') return;
-    dispatch('cellClick', { row:r, col:c }); 
-  }
-  function cellFlag(e, r, c){
-    e.preventDefault();
-    if (!state?.alive || state?.win) return;
-    // In co-op mode, only allow human flags on human's turn
-    if (gameMode === 'coop' && currentPlayer !== 'human') return;
-=======
+    
     
     // Add click animation
     const cellKey = `${r}-${c}`;
@@ -73,11 +66,14 @@
     }, 200);
     
     dispatch('cellClick', { row:r, col:c }); 
+  
   }
   
   function cellFlag(e, r, c){
     e.preventDefault();
     if (!state?.alive || state?.win) return;
+    // In co-op mode, only allow human flags on human's turn
+    if (gameMode === 'coop' && currentPlayer !== 'human') return;
     
     // Add flag animation
     const cellKey = `${r}-${c}`;
@@ -90,7 +86,6 @@
       flaggedCells = flaggedCells;
     }, 300);
     
->>>>>>> a82a3451
     dispatch('cellFlag', { row:r, col:c });
   }
 
@@ -133,7 +128,6 @@
 
 </script>
 
-<<<<<<< HEAD
   <div class="inline-block w-full overflow-auto">
     <div class="grid items-stretch" style={`grid-template-columns: ${gridTemplateColumns}; grid-template-rows: ${gridTemplateRows}; gap: .5rem;`}>
       <!-- Top-left empty corner -->
@@ -156,65 +150,37 @@
             {rowLetter(r)}
           </div>
 
-          {#each Array(state.cols) as __, c}
-            {#key (r+'-'+c)}
-              <button
-                class={`aspect-square rounded-xl border ${state?.revealed[r][c]
-                ? "bg-slate-150 dark:bg-slate-900"  // revealed cells
-                : "bg-slate-100 dark:bg-slate-800"} // not revealed cells
-                hover:bg-slate-200 dark:hover:bg-slate-700 
-                disabled:opacity-70 
-                flex items-center justify-center
-                ${gameMode === 'coop' && currentPlayer !== 'human' ? 'cursor-not-allowed opacity-50' : ''}`}
-                on:click={() => cellClick(r,c)}
-                on:contextmenu={(e) => cellFlag(e, r, c)}
-                disabled={!state.alive || state.win || (gameMode === 'coop' && currentPlayer !== 'human')}
-                aria-label={`cell ${r},${c}`}>
-                <span class={`font-semibold text-2xl md:text-3xl leading-none ${cellColor(state.board[r][c])}`}>
-                  {cellContent(state.board[r][c], state.flags[r][c])}
-                </span>
-              </button>
-            {/key}
+          {#each Array(state.cols) as __, c (r + '-' + c)}
+            {@const cellKey = `${r}-${c}`}
+            {@const isClicked = clickedCells.has(cellKey)}
+            {@const isFlagged = flaggedCells.has(cellKey)}
+            {@const isNewlyRevealed = revealedCells.has(cellKey)}
+            <button
+              class={`aspect-square rounded-xl border 
+              ${state?.revealed[r][c]
+              ? "bg-slate-150 dark:bg-slate-900"  // revealed cells
+              : "bg-slate-100 dark:bg-slate-800"} // not revealed cells
+              hover:bg-slate-200 dark:hover:bg-slate-700 
+              disabled:opacity-70 
+              flex items-center justify-center
+              ${isClicked ? 'scale-95 bg-blue-200 dark:bg-blue-800' : ''}
+              ${isFlagged ? 'scale-110 bg-yellow-200 dark:bg-yellow-800' : ''}
+              ${isNewlyRevealed ? 'scale-105 bg-green-200 dark:bg-green-800 animate-pulse' : ''}
+              ${gameMode === 'coop' && currentPlayer !== 'human' ? 'cursor-not-allowed opacity-50' : ''}`}
+              on:click={() => cellClick(r,c)}
+              on:contextmenu={(e) => cellFlag(e, r, c)}
+              disabled={!state.alive || state.win || (gameMode === 'coop' && currentPlayer !== 'human')}
+              aria-label={`cell ${r},${c}`}>
+              <span class={`font-semibold text-2xl md:text-3xl leading-none transition-all duration-200 
+              ${cellColor(state.board[r][c])}
+              ${isClicked ? 'scale-90' : ''}
+              ${isFlagged ? 'scale-125' : ''}
+              ${isNewlyRevealed ? 'scale-110' : ''}`}>
+                {cellContent(state.board[r][c], state.flags[r][c])}
+              </span>
+            </button>
           {/each}
         {/each}
       {/if}
     </div>
-  </div>
-=======
-<div class="grid" style={`grid-template-columns: repeat(${state.cols}, minmax(0, 1fr)); gap: .5rem;`}>
-  {#each Array(state.rows) as _, r}
-    {#each Array(state.cols) as __, c}
-      {#key (r+'-'+c)}
-        {@const cellKey = `${r}-${c}`}
-        {@const isClicked = clickedCells.has(cellKey)}
-        {@const isFlagged = flaggedCells.has(cellKey)}
-        {@const isNewlyRevealed = revealedCells.has(cellKey)}
-        <button
-          class={`aspect-square rounded-xl border transition-all duration-200 
-          ${state?.revealed[r][c]
-          ? "bg-slate-150 dark:bg-slate-900"  // revealed cells
-          : "bg-slate-100 dark:bg-slate-800"} // not revealed cells
-          hover:bg-slate-200 dark:hover:bg-slate-700 
-          disabled:opacity-70 
-          flex items-center justify-center
-          ${isClicked ? 'scale-95 bg-blue-200 dark:bg-blue-800' : ''}
-          ${isFlagged ? 'scale-110 bg-yellow-200 dark:bg-yellow-800' : ''}
-          ${isNewlyRevealed ? 'scale-105 bg-green-200 dark:bg-green-800 animate-pulse' : ''}`}
-          on:click={() => cellClick(r,c)}
-          on:contextmenu={(e) => cellFlag(e, r, c)}
-          disabled={!state.alive || state.win}
-          aria-label={`cell ${r},${c}`}
-        >
-          <span class={`font-semibold text-2xl md:text-3xl leading-none transition-all duration-200 
-          ${cellColor(state.board[r][c])}
-          ${isClicked ? 'scale-90' : ''}
-          ${isFlagged ? 'scale-125' : ''}
-          ${isNewlyRevealed ? 'scale-110' : ''}`}>
-            {cellContent(state.board[r][c], state.flags[r][c])}
-          </span> 
-        </button>
-      {/key}
-    {/each}
-  {/each}
-</div>
->>>>>>> a82a3451
+  </div>